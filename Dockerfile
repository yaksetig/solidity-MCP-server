--- conflicted
+++ resolved
@@ -32,7 +32,7 @@
 RUN git clone https://github.com/tamarin-prover/tamarin-prover.git /opt/tamarin
 
 WORKDIR /opt/tamarin
-<<<<<<< HEAD
+
 # Install a released GHC via ghcup and build Tamarin with the system GHC
 RUN curl --proto '=https' --tlsv1.2 -sSf https://get-ghcup.haskell.org | \
         BOOTSTRAP_HASKELL_NONINTERACTIVE=1 BOOTSTRAP_HASKELL_YES=1 BOOTSTRAP_HASKELL_MINIMAL=1 sh && \
@@ -45,15 +45,6 @@
     stack --system-ghc --no-install-ghc --resolver lts-22.0 build && \
     stack --system-ghc --no-install-ghc --resolver lts-22.0 install
 ENV PATH="/root/.ghcup/bin:/root/.local/bin:$PATH"
-=======
-# Use a released GHC snapshot to avoid missing configure script errors
-RUN stack update && \
-    stack --resolver lts-22.0 setup && \
-    stack --resolver lts-22.0 build && \
-    stack --resolver lts-22.0 install
-
-ENV PATH="/root/.local/bin:$PATH"
->>>>>>> 187d0438
 RUN stack clean --full && rm -rf /root/.stack /opt/tamarin
 WORKDIR /app
 
